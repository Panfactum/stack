# This is an example of a workflow that deploys an entire region at once
module "tf_deploy" {
  source = "${var.pf_module_source}wf_tf_deploy${var.pf_module_ref}"

<<<<<<< HEAD
  name                       = "tf-deploy-prod"
  namespace                  = local.namespace
  pull_through_cache_enabled = var.pull_through_cache_enabled
=======
  name = "tf-deploy-prod"
  namespace = local.namespace
>>>>>>> 08f47ec9

  repo         = "github.com/panfactum/stack.git"
  tf_apply_dir = "packages/reference/environments/production"
  secrets = {
    AUTHENTIK_TOKEN           = var.authentik_token
    MONGODB_ATLAS_PUBLIC_KEY  = var.mongodb_atlas_public_key
    MONGODB_ATLAS_PRIVATE_KEY = var.mongodb_atlas_private_key
  }
}
<|MERGE_RESOLUTION|>--- conflicted
+++ resolved
@@ -2,14 +2,8 @@
 module "tf_deploy" {
   source = "${var.pf_module_source}wf_tf_deploy${var.pf_module_ref}"
 
-<<<<<<< HEAD
   name                       = "tf-deploy-prod"
   namespace                  = local.namespace
-  pull_through_cache_enabled = var.pull_through_cache_enabled
-=======
-  name = "tf-deploy-prod"
-  namespace = local.namespace
->>>>>>> 08f47ec9
 
   repo         = "github.com/panfactum/stack.git"
   tf_apply_dir = "packages/reference/environments/production"
