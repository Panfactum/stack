--- conflicted
+++ resolved
@@ -20,24 +20,6 @@
 }
 
 inputs = {
-<<<<<<< HEAD
-  github_username           = "fullykubed"
-  github_token              = local.secrets.github_token
-  authentik_token           = local.secrets.authentik_token
-  webhook_domain            = "cicd.prod.panfactum.com"
-  buildkit_bucket_name      = dependency.buildkit.outputs.cache_bucket_name
-  buildkit_bucket_region    = dependency.buildkit.outputs.cache_bucket_region
-  algolia_app_id            = "VJ9GF38NJX"
-  algolia_api_key           = local.secrets.algolia_api_key
-  algolia_search_api_key    = "76e7c17dae4d35f581c858ee2784b41a"
-  algolia_index_name        = "docs"
-  algolia_index_name_2      = "docs-2"
-  mongodb_atlas_public_key  = local.secrets.mongodb_atlas_public_key
-  mongodb_atlas_private_key = local.secrets.mongodb_atlas_private_key
-  site_url                  = "https://panfactum.com"
-  scraper_image_version     = "9a150442c6fc3bd0ca54dbeb45aad6750378d0fd"
-  module_bucket             = dependency.module_bucket.outputs.bucket_name
-=======
   github_username        = "fullykubed"
   github_token           = local.secrets.github_token
   authentik_token        = local.secrets.authentik_token
@@ -49,10 +31,11 @@
   algolia_search_api_key = "76e7c17dae4d35f581c858ee2784b41a"
   algolia_index_name     = "docs"
   algolia_index_name_2   = "docs-2"
+  mongodb_atlas_public_key  = local.secrets.mongodb_atlas_public_key
+  mongodb_atlas_private_key = local.secrets.mongodb_atlas_private_key
   site_url               = "https://panfactum.com"
   scraper_image_version  = "586d06cee96633a26ffe0ce318d85f26c3f7c27d"
   module_bucket          = dependency.module_bucket.outputs.bucket_name
->>>>>>> 08f47ec9
 }
 
 skip = get_env("CI", "false") == "true"
