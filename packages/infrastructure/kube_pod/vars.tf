--- conflicted
+++ resolved
@@ -6,30 +6,12 @@
 variable "containers" {
   description = "A list of container configurations for the pod"
   type = list(object({
-<<<<<<< HEAD
     name               = string
     init               = optional(bool, false)
     image              = string
     version            = string
     command            = list(string)
     working_dir        = optional(string, null)
-    imagePullPolicy    = optional(string, "IfNotPresent")
-    minimum_memory     = optional(number, 100)      # The minimum amount of memory in megabytes
-    minimum_cpu        = optional(number, 10)       # The minimum amount of cpu millicores
-    run_as_root        = optional(bool, false)      # Whether to run the container as root
-    uid                = optional(number, 1000)     # user to use when running the container if not root
-    linux_capabilities = optional(list(string), []) # Default is drop ALL
-    readonly           = optional(bool, true)       # Whether to use a readonly file system
-    env                = optional(map(string), {})  # Environment variables specific to the container
-    healthcheck_port   = optional(number, null)     # The number of the port for the healthcheck
-    healthcheck_type   = optional(string, null)     # Either HTTP or TCP
-    healthcheck_route  = optional(string, null)     # The route if using HTTP healthchecks
-=======
-    name                 = string
-    init                 = optional(bool, false)
-    image                = string
-    version              = string
-    command              = list(string)
     image_pull_policy    = optional(string, "IfNotPresent")
     minimum_memory       = optional(number, 100)      # The minimum amount of memory in megabytes
     minimum_cpu          = optional(number, 10)       # The minimum amount of cpu millicores
@@ -44,7 +26,6 @@
     ready_check_port     = optional(number, null)     # The number of the port for the ready_check (default to liveness_check_port)
     ready_check_type     = optional(string, null)     # Either HTTP or TCP (default to liveness_check_type)
     ready_check_route    = optional(string, null)     # The route if using HTTP ready_checks (default to liveness_check_route)
->>>>>>> 90609134
   }))
 }
 
