terraform {
  required_providers {
    kubernetes = {
      source  = "hashicorp/kubernetes"
      version = "2.27.0"
    }
    kubectl = {
      source  = "alekc/kubectl"
      version = "2.0.4"
    }
    aws = {
      source  = "hashicorp/aws"
      version = "5.70.0"
    }
    random = {
      source  = "hashicorp/random"
      version = "3.6.0"
    }
    vault = {
      source  = "hashicorp/vault"
      version = "3.25.0"
    }
    helm = {
      source  = "hashicorp/helm"
      version = "2.12.1"
    }
<<<<<<< HEAD
=======
    pf = {
      source  = "panfactum/pf"
      version = "0.0.3"
    }
>>>>>>> e69e7689
  }
}

locals {
  customization_hash = md5(join("", [
    for filename in sort(fileset(path.module, "kustomize/*")) : filesha256("${path.module}/${filename}")
  ]))
}

module "pull_through" {
  source = "../aws_ecr_pull_through_cache_addresses"

  pull_through_cache_enabled = var.pull_through_cache_enabled
}

resource "random_id" "id" {
  byte_length = 2
  prefix      = "redis-"
}

data "pf_kube_labels" "labels" {
  module = "kube_redis"
}

module "util" {
  source = "../kube_workload_utility"

  workload_name                 = random_id.id.hex
  controller_nodes_enabled      = var.controller_nodes_enabled
  burstable_nodes_enabled       = var.burstable_nodes_enabled
  spot_nodes_enabled            = var.spot_nodes_enabled
  arm_nodes_enabled             = var.arm_nodes_enabled
  panfactum_scheduler_enabled   = var.panfactum_scheduler_enabled
  instance_type_spread_required = var.instance_type_spread_required
  az_spread_required            = true
  az_spread_preferred           = true // stateful
  lifetime_evictions_enabled    = false
  extra_labels                  = data.pf_kube_labels.labels.labels
}

module "constants" {
  source = "../kube_constants"
}

/***************************************
* Root Password
***************************************/

// TODO: Figure out a way to rotate this automatically
// Currently, if we do rotate this via terraform,
// the cluster will crash as the password is not updated
// for all nodes simultaneously
// Potentially need to deploy a job
// that runs redis> CONFIG SET requirepass <your new password>
// on each node
// The same will likely apply to certs: https://github.com/redis/redis/issues/8756
resource "random_password" "root_password" {
  length  = 64
  special = false
}

moved {
  from = random_password.superuser_password
  to   = random_password.root_password
}

resource "kubernetes_secret" "root_creds" {
  type = "kubernetes.io/basic-auth"
  metadata {
    name      = nonsensitive("redis-superuser-${sha256(random_password.root_password.result)}")
    namespace = var.namespace
    labels    = module.util.labels
  }
  data = {
    password = random_password.root_password.result
  }
}

moved {
  from = kubernetes_secret.superuser
  to   = kubernetes_secret.root_creds
}

/***************************************
* Redis
***************************************/

resource "helm_release" "redis" {
  namespace       = var.namespace
  name            = random_id.id.hex
  repository      = "oci://registry-1.docker.io/bitnamicharts"
  chart           = "redis"
  version         = var.helm_version
  recreate_pods   = false
  cleanup_on_fail = true
  wait            = true
  wait_for_jobs   = true
  timeout         = 60 * 15
  max_history     = 5

  values = [
    yamlencode({
      fullnameOverride = random_id.id.hex
      commonLabels     = module.util.labels

      commonAnnotations = {
        "panfactum.com/db"             = "true"
        "panfactum.com/db-type"        = "Redis"
        "panfactum.com/reader-role"    = "reader-${var.namespace}-${random_id.id.hex}"
        "panfactum.com/admin-role"     = "admin-${var.namespace}-${random_id.id.hex}"
        "panfactum.com/superuser-role" = "superuser-${var.namespace}-${random_id.id.hex}"
        "panfactum.com/vault-mount"    = "db/${var.namespace}-${random_id.id.hex}"
        "panfactum.com/service"        = "${random_id.id.hex}-master.${var.namespace}"
        "panfactum.com/service-port"   = "6379"
        "customization-hash"           = local.customization_hash
      }

      global = {
        imageRegistry = module.pull_through.docker_hub_registry
        storageClass  = "ebs-standard"
      }

      kubectl = {
        requests = {
          memory = "20Mi"
        }
        limits = {
          memory = "30Mi"
        }
      }

      auth = {
        enabled                   = true
        sentinel                  = true
        existingSecret            = kubernetes_secret.root_creds.metadata[0].name
        existingSecretPasswordKey = "password"
      }

      networkPolicy = {
        enabled = false
      }

      tls = {
        enabled = false // We rely on the service mesh for TLS
      }

      // Needed to communicate with the kube api for setting failover labels
      rbac = {
        create = true
      }
      serviceAccount = {
        automountServiceAccountToken = true
      }

      // In sentinel mode, only the replica block is used
      replica = {
        replicaCount = var.replica_count

        automountServiceAccountToken = true

        extraFlags = concat(
          var.lfu_cache_enabled ? [
            "--maxmemory", "$MEMORY_REQUEST",
            "--maxmemory-policy", "allkeys-lfu",
            "--activedefrag", "yes"
          ] : [],
          [
            // This ensures that client buffers don't crash redis when payloads are very large and
            // fill the buffers
            "--maxmemory-clients", "$(( MEMORY_REQUEST * 15 / 100))",

            // Disable AOF saving
            "--appendonly", "no",

            // Snapshot settings
            "--save", var.redis_save
          ],
          var.redis_flags
        )

        extraEnvVars = [
          {
            name = "MEMORY_REQUEST"
            valueFrom = {
              resourceFieldRef = {
                containerName = "redis"
                resource      = "requests.memory"
              }
            }
          }
        ]

        podLabels = module.util.labels
        podAnnotations = {
          "config.linkerd.io/opaque-ports"                      = "6379,26379"
          "config.alpha.linkerd.io/proxy-enable-native-sidecar" = "true"
        }

        // For whatever reason the kubelet has trouble
        // running the readiness probe within the configured time
        // Fortunately, we do not really need readiness probes at all
        readinessProbe = {
          enabled = false
        }

        priorityClassName         = module.constants.workload_important_priority_class_name
        affinity                  = module.util.affinity
        tolerations               = module.util.tolerations
        topologySpreadConstraints = module.util.topology_spread_constraints
        schedulerName             = module.util.scheduler_name

        // Recommended by the helm chart docs
        podSecurityContext = {
          sysctls = [
            {
              name  = "net.core.somaxconn"
              value = "10000"
            }
          ]
        }

        persistence = {
          enabled = true
          size    = "${var.persistence_size_gb}Gi"
          persistentVolumeClaimRetentionPolicy = {
            enabled     = true
            whenScaled  = "Delete"
            whenDeleted = "Delete"
          }
          labels = {
            "panfactum.com/pvc-group" = "${var.namespace}.${random_id.id.hex}"
          }
          annotations = {
            "resize.topolvm.io/initial-resize-group-by" = "panfactum.com/pvc-group"
          }
        }
        resources = {
          requests = {
            memory = "${var.minimum_memory_mb}Mi"
          }
          limits = {
            memory = "${ceil(var.minimum_memory_mb * 1.3)}Mi"
          }
        }
      }

      sentinel = {
        enabled                 = true
        automateClusterRecovery = true
        downAfterMilliseconds   = 2000
        failoverTimeout         = 1000 * 60 * 3


        service = {
          // This will create a "master" service that will always
          // point to the current master so that we can support
          // clients that do not support sentinel
          createMaster = true
        }

        persistentVolumeClaimRetentionPolicy = {
          enabled     = true
          whenScaled  = "Delete"
          whenDeleted = "Delete"
        }

        resources = {
          requests = {
            memory = "100Mi"
          }
          limits = {
            memory = "130Mi"
          }
        }
      }

      kubectl = {
        requests = {
          memory = "100Mi"
        }
        limits = {
          memory = "130Mi"
        }
      }

      metrics = {
        enabled = var.monitoring_enabled
        resources = {
          requests = {
            memory = "100Mi"
          }
          limits = {
            memory = "130Mi"
          }
        }
        serviceMonitor = {
          enabled   = var.monitoring_enabled
          interval  = "60s"
          namespace = var.namespace
        }
        prometheusRule = {
          enabled = var.monitoring_enabled
        }
      }
    })
  ]

  # Required due to this issue: https://github.com/bitnami/charts/issues/27479
  postrender {
    binary_path = "${path.module}/kustomize/kustomize.sh"
    args = [
      "${random_id.id.hex}-node",
      "${var.namespace}.${random_id.id.hex}"
    ]
  }
}

# This PDB allows one pod in the Redis cluster to be disrupted at a time
# unless voluntary_disruptions_enabled is set to false
resource "kubectl_manifest" "pdb" {
  yaml_body = yamlencode({
    apiVersion = "policy/v1"
    kind       = "PodDisruptionBudget"
    metadata = {
      name      = random_id.id.hex
      namespace = var.namespace
      labels    = module.util.labels,
    }
    spec = {
      unhealthyPodEvictionPolicy = "AlwaysAllow"
      selector = {
        matchLabels = module.util.match_labels
      }
      maxUnavailable = var.voluntary_disruptions_enabled ? 1 : 0
    }
  })
  server_side_apply = true
  force_conflicts   = true
  depends_on        = [helm_release.redis]
}

# This PDB optionally limits disruptions on the master pod
# iff voluntary_disruption_window_enabled is set to true
resource "kubectl_manifest" "pdb_master" {
  count = var.voluntary_disruption_window_enabled ? 1 : 0
  yaml_body = yamlencode({
    apiVersion = "policy/v1"
    kind       = "PodDisruptionBudget"
    metadata = {
      name      = "${random_id.id.hex}-master"
      namespace = var.namespace
      labels = merge(
        module.util.labels,
        {
          "panfactum.com/voluntary-disruption-window-id" = var.voluntary_disruption_window_enabled ? module.disruption_window_controller[0].disruption_window_id : "false"
        }
      )
      annotations = {
        "panfactum.com/voluntary-disruption-window-max-unavailable" = "1"
        "panfactum.com/voluntary-disruption-window-seconds"         = tostring(var.voluntary_disruption_window_seconds)
      }
    }
    spec = {
      unhealthyPodEvictionPolicy = "AlwaysAllow"
      selector = {
        matchLabels = merge(
          module.util.match_labels,
          {
            isMaster = "true"
          }
        )
      }
      maxUnavailable = 0
    }
  })
  server_side_apply = true
  force_conflicts   = true
  depends_on        = [helm_release.redis]
  ignore_fields = concat(
    [
      "metadata.annotations.panfactum.com/voluntary-disruption-window-start"
    ],
    var.voluntary_disruption_window_enabled ? [
      "spec.maxUnavailable"
    ] : []
  )
}

resource "kubectl_manifest" "vpa" {
  count = var.vpa_enabled ? 1 : 0
  yaml_body = yamlencode({
    apiVersion = "autoscaling.k8s.io/v1"
    kind       = "VerticalPodAutoscaler"
    metadata = {
      name      = random_id.id.hex
      namespace = var.namespace
      labels    = module.util.labels
    }
    spec = {
      targetRef = {
        apiVersion = "apps/v1"
        kind       = "StatefulSet"
        name       = "${random_id.id.hex}-node"
      }
      resourcePolicy = {
        containerPolicies = [{
          containerName = "redis"
          minAllowed = {
            memory = "${var.minimum_memory_mb}Mi"
          }
        }]
      }
    }
  })
  server_side_apply = true
  force_conflicts   = true
  depends_on        = [helm_release.redis]
}

module "pvc_annotator" {
  source = "../kube_pvc_annotator"

  namespace                   = var.namespace
  vpa_enabled                 = var.vpa_enabled
  pull_through_cache_enabled  = var.pull_through_cache_enabled
  panfactum_scheduler_enabled = var.panfactum_scheduler_enabled
  config = {
    "${var.namespace}.${random_id.id.hex}" = {
      annotations = {
        "velero.io/exclude-from-backups"  = tostring(!var.persistence_backups_enabled)
        "resize.topolvm.io/storage_limit" = "${var.persistence_storage_limit_gb != null ? var.persistence_storage_limit_gb : var.persistence_size_gb * 10}Gi"
        "resize.topolvm.io/increase"      = "${var.persistence_storage_increase_gb}Gi"
        "resize.topolvm.io/threshold"     = "${var.persistence_storage_increase_threshold_percent}%"
      }
      labels = module.util.labels
    }
  }
}

/***************************************
* Vault Authentication
***************************************/

resource "vault_database_secret_backend_role" "reader" {
  backend             = "db"
  name                = "reader-${var.namespace}-${random_id.id.hex}"
  db_name             = vault_database_secret_backend_connection.redis.name
  creation_statements = [jsonencode(["%R~*", "&*", "+@all", "-@write", "-@admin", "-@dangerous"])]
  default_ttl         = 60 * 60 * var.vault_credential_lifetime_hours
  max_ttl             = 60 * 60 * var.vault_credential_lifetime_hours
}

resource "vault_database_secret_backend_role" "admin" {
  backend             = "db"
  name                = "admin-${var.namespace}-${random_id.id.hex}"
  db_name             = vault_database_secret_backend_connection.redis.name
  creation_statements = [jsonencode(["%RW~*", "&*", "+@all", "-@admin", "-@dangerous"])]
  default_ttl         = 60 * 60 * var.vault_credential_lifetime_hours
  max_ttl             = 60 * 60 * var.vault_credential_lifetime_hours
}

resource "vault_database_secret_backend_role" "superuser" {
  backend             = "db"
  name                = "superuser-${var.namespace}-${random_id.id.hex}"
  db_name             = vault_database_secret_backend_connection.redis.name
  creation_statements = [jsonencode(["~*", "&*", "+@all", "-acl|deluser", "-acl|genpass", "-acl|log", "-acl|setuser"])]
  default_ttl         = 60 * 60 * var.vault_credential_lifetime_hours
  max_ttl             = 60 * 60 * var.vault_credential_lifetime_hours
}

resource "vault_database_secret_backend_connection" "redis" {
  backend     = "db"
  name        = "${var.namespace}-${random_id.id.hex}"
  plugin_name = "redis-database-plugin"

  allowed_roles = [
    "reader-${var.namespace}-${random_id.id.hex}",
    "admin-${var.namespace}-${random_id.id.hex}",
    "superuser-${var.namespace}-${random_id.id.hex}",
  ]

  redis {
    host     = "${random_id.id.hex}-master.${var.namespace}"
    port     = 6379
    tls      = false
    password = random_password.root_password.result
    username = "default" // This is the main superuser
  }

  verify_connection = true

  depends_on = [helm_release.redis]
}

/***************************************
* Creds Syncer
*
* This is required because unlike redis data, redis users and ACL rules are NOT
* automatically synchronized between nodes for some god forsaken reason.
* Additionally, sentinel has its own, independent ACL system that needs to be synced
* in addition to the normal redis processes :(
***************************************/

resource "kubernetes_config_map" "creds_syncer" {
  metadata {
    name      = "${random_id.id.hex}-creds-syncer-scripts"
    namespace = var.namespace
    labels    = module.secrets_sync.labels
  }
  data = {
    "creds-sync.sh" = file("${path.module}/creds-sync.sh")
  }
}

resource "kubernetes_role" "creds_syncer" {
  metadata {
    name      = "${random_id.id.hex}-creds-syncer"
    namespace = var.namespace
    labels    = module.secrets_sync.labels
  }
  rule {
    api_groups     = [""]
    resources      = ["pods"]
    verbs          = ["get", "list"]
    resource_names = [for i in range(3) : "${random_id.id.hex}-node-${i}"]
  }
  rule {
    api_groups = [""]
    resources  = ["secrets"]
    verbs      = ["get", "list", "delete"]
    resource_names = [
      "${random_id.id.hex}-superuser-creds",
      "${random_id.id.hex}-admin-creds",
      "${random_id.id.hex}-reader-creds"
    ]
  }
}

resource "kubernetes_role_binding" "creds_syncer" {
  metadata {
    name      = "${random_id.id.hex}-creds-syncer"
    namespace = var.namespace
    labels    = module.secrets_sync.labels
  }
  subject {
    kind      = "ServiceAccount"
    name      = module.secrets_sync.service_account_name
    namespace = var.namespace
  }
  role_ref {
    api_group = "rbac.authorization.k8s.io"
    kind      = "Role"
    name      = kubernetes_role.creds_syncer.metadata[0].name
  }
}

module "secrets_sync" {
  source = "../kube_deployment"

  name      = "${random_id.id.hex}-creds-syncer"
  namespace = var.namespace

  containers = [
    {
      name             = "sync"
      image_registry   = module.pull_through.ecr_public_registry
      image_repository = module.constants.panfactum_image_repository
      image_tag        = module.constants.panfactum_image_tag
      command          = ["/scripts/creds-sync.sh"]
      minimum_memory   = 20
    }
  ]

  common_env = {
    SRC_REDIS_HOST  = "${random_id.id.hex}-master.${var.namespace}"
    SRC_REDIS_PORT  = 6379
    REDIS_NAMESPACE = var.namespace
    REDIS_ID        = module.util.labels.id
    REDIS_STS_NAME  = random_id.id.hex
    LOGGING_ENABLED = var.creds_syncer_logging_enabled ? 1 : 0
  }

  common_secrets = {
    REDISCLI_AUTH = random_password.root_password.result
  }

  extra_pod_annotations = {
    "config.linkerd.io/proxy-memory-request" = "5Mi"
    "config.linkerd.io/proxy-memory-limit"   = "25Mi"
  }

  config_map_mounts = {
    "${kubernetes_config_map.creds_syncer.metadata[0].name}" = {
      mount_path = "/scripts"
    }
  }

  vpa_enabled              = var.vpa_enabled
  controller_nodes_enabled = true

  depends_on = [helm_release.redis]
}


/***************************************
* Vault Secrets
***************************************/

data "vault_policy_document" "vault_secrets" {
  rule {
    path         = "db/creds/${vault_database_secret_backend_role.reader.name}"
    capabilities = ["read", "list"]
    description  = "Allows getting read-only database credentials"
  }
  rule {
    path         = "db/creds/${vault_database_secret_backend_role.admin.name}"
    capabilities = ["read", "list"]
    description  = "Allows getting admin database credentials"
  }
  rule {
    path         = "db/creds/${vault_database_secret_backend_role.superuser.name}"
    capabilities = ["read", "list"]
    description  = "Allows getting superuser database credentials"
  }
}

module "vault_auth_vault_secrets" {
  source                    = "../kube_sa_auth_vault"
  service_account           = random_id.id.hex
  service_account_namespace = var.namespace
  vault_policy_hcl          = data.vault_policy_document.vault_secrets.hcl
  audience                  = "vault"
}

resource "kubectl_manifest" "vault_connection" {
  yaml_body = yamlencode({
    apiVersion = "secrets.hashicorp.com/v1beta1"
    kind       = "VaultConnection"
    metadata = {
      name      = random_id.id.hex
      namespace = var.namespace
      labels    = module.util.labels
    }
    spec = {
      address = "http://vault-active.vault.svc.cluster.local:8200"
    }
  })
  force_conflicts   = true
  server_side_apply = true
}

resource "kubectl_manifest" "vault_auth" {
  yaml_body = yamlencode({
    apiVersion = "secrets.hashicorp.com/v1beta1"
    kind       = "VaultAuth"
    metadata = {
      name      = random_id.id.hex
      namespace = var.namespace
      labels    = module.util.labels
    }
    spec = {
      vaultConnectionRef = random_id.id.hex
      method             = "kubernetes"
      mount              = "kubernetes"
      allowedNamespaces  = [var.namespace]
      kubernetes = {
        role           = module.vault_auth_vault_secrets.role_name
        serviceAccount = random_id.id.hex
        audiences      = ["vault"]
      }
    }
  })
  force_conflicts   = true
  server_side_apply = true
  depends_on        = [kubectl_manifest.vault_connection]
}

resource "kubectl_manifest" "vault_secrets" {
  for_each = {
    admin     = "creds/${vault_database_secret_backend_role.admin.name}"
    reader    = "creds/${vault_database_secret_backend_role.reader.name}"
    superuser = "creds/${vault_database_secret_backend_role.superuser.name}"
  }
  yaml_body = yamlencode({
    apiVersion = "secrets.hashicorp.com/v1beta1"
    kind       = "VaultDynamicSecret"
    metadata = {
      name      = "${random_id.id.hex}-${each.key}-creds"
      namespace = var.namespace
      labels    = module.util.labels
    }
    spec = {
      vaultAuthRef   = random_id.id.hex
      mount          = "db"
      path           = each.value
      renewalPercent = 50
      destination = {
        create = true
        name   = "${random_id.id.hex}-${each.key}-creds"
      }
    }
  })
  force_conflicts   = true
  server_side_apply = true
  depends_on        = [kubectl_manifest.vault_auth]
}

/***************************************
* Disruption Windows
***************************************/

module "disruption_window_controller" {
  count  = var.voluntary_disruption_window_enabled ? 1 : 0
  source = "../kube_disruption_window_controller"

  namespace                   = var.namespace
  vpa_enabled                 = var.vpa_enabled
  panfactum_scheduler_enabled = var.panfactum_scheduler_enabled
  pull_through_cache_enabled  = var.pull_through_cache_enabled

  cron_schedule = var.voluntary_disruption_window_cron_schedule
}<|MERGE_RESOLUTION|>--- conflicted
+++ resolved
@@ -24,13 +24,10 @@
       source  = "hashicorp/helm"
       version = "2.12.1"
     }
-<<<<<<< HEAD
-=======
     pf = {
       source  = "panfactum/pf"
       version = "0.0.3"
     }
->>>>>>> e69e7689
   }
 }
 
